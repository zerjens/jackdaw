--- conflicted
+++ resolved
@@ -23,17 +23,6 @@
     topology.")
 
   (kstream
-<<<<<<< HEAD
-    [topology-builder topic-spec]
-    "Create a KStream instance from the specified topic.")
-
-  (kstreams
-    [topology-builder topic-specs]
-    "Create a KStream instance from the specified topics.")
-
-  (ktable
-    [topology-builder topic-spec]
-=======
     [topology-builder topic-config]
     "Create a KStream instance from the specified topic.")
 
@@ -43,7 +32,6 @@
 
   (ktable
     [topology-builder topic-config]
->>>>>>> bdac0d3c
     "Create a KTable instance for the specified topic.")
 
   (topology-builder*
@@ -77,41 +65,23 @@
 
   (print!
     [kstream]
-<<<<<<< HEAD
-    [kstream topic-spec]
-    "Print the elements of this stream to *out*.")
-
-  (through
-    [kstream topic-spec]
-    [kstream partition-fn topic-spec]
-=======
     [kstream topic-config]
     "Print the elements of this stream to *out*.")
 
   (through
     [kstream topic-config]
     [kstream partition-fn topic-config]
->>>>>>> bdac0d3c
     "Materialize this stream to a topic, also creates a new instance of KStream
     from the topic.")
 
   (to!
-<<<<<<< HEAD
-    [kstream topic-spec]
-    [kstream partition-fn topic-spec]
-=======
     [kstream topic-config]
     [kstream partition-fn topic-config]
->>>>>>> bdac0d3c
     "Materialize this stream to a topic.")
 
   (write-as-text!
     [kstream file-path]
-<<<<<<< HEAD
-    [kstream file-path topic-spec]
-=======
     [kstream file-path topic-config]
->>>>>>> bdac0d3c
     "Write the elements of this stream to a file at the given path."))
 
 (defprotocol IKStream
@@ -125,20 +95,12 @@
   KTable, or can be aggregated into a KTable."
 
   (aggregate-by-key
-<<<<<<< HEAD
-    [kstream initializer-fn aggregator-fn topic-spec]
-=======
     [kstream initializer-fn aggregator-fn topic-config]
->>>>>>> bdac0d3c
     "Aggregate values of this stream by key into a new instance of ever-updating KTable.")
 
   (aggregate-by-key-windowed
     [kstream initializer-fn aggregator-fn windows]
-<<<<<<< HEAD
-    [kstream initializer-fn aggregator-fn windows  topic-spec]
-=======
     [kstream initializer-fn aggregator-fn windows  topic-config]
->>>>>>> bdac0d3c
     "Aggregate values of this stream by key on a window basis into a new
     instance of windowed KTable.")
 
@@ -148,21 +110,13 @@
     the original stream based on the supplied predicates.")
 
   (count-by-key
-<<<<<<< HEAD
-    [kstream topic-spec]
-=======
     [kstream topic-config]
->>>>>>> bdac0d3c
     "Count number of records of this stream by key into a new instance of
     ever-updating KTable.")
 
   (count-by-key-windowed
     [kstream windows]
-<<<<<<< HEAD
-    [kstream windows topic-spec]
-=======
     [kstream windows topic-config]
->>>>>>> bdac0d3c
     "Count number of records of this stream by key into a new instance of
     ever-updating KTable.")
 
@@ -179,21 +133,13 @@
 
   (join-windowed
     [kstream other-kstream value-joiner-fn windows]
-<<<<<<< HEAD
-    [kstream other-kstream value-joiner-fn windows this-topic-spec other-topic-spec]
-=======
     [kstream other-kstream value-joiner-fn windows this-topic-config other-topic-config]
->>>>>>> bdac0d3c
     "Combine element values of this stream with another KStream's elements of
     the same key using windowed Inner Join." )
 
   (left-join-windowed
     [kstream other-ktable value-joiner-fn windows]
-<<<<<<< HEAD
-    [kstream other-ktable value-joiner-fn windows this-topic-spec other-topic-spec]
-=======
     [kstream other-ktable value-joiner-fn windows this-topic-config other-topic-config]
->>>>>>> bdac0d3c
     "Combine values of this stream with KTable's elements of the same key using Left Join.")
 
   (map
@@ -203,11 +149,7 @@
 
   (outer-join-windowed
     [kstream other-kstream value-joiner-fn windows]
-<<<<<<< HEAD
-    [kstream other-kstream value-joiner-fn windows this-topic-spec other-topic-spec]
-=======
     [kstream other-kstream value-joiner-fn windows this-topic-config other-topic-config]
->>>>>>> bdac0d3c
     "Combine values of this stream with another KStream's elements of the same
     key using windowed Outer Join." )
 
@@ -217,21 +159,13 @@
     Processor.")
 
   (reduce-by-key
-<<<<<<< HEAD
-    [kstream reducer-fn topic-spec]
-=======
     [kstream reducer-fn topic-config]
->>>>>>> bdac0d3c
     "Combine values of this stream by key into a new instance of ever-updating
     KTable.")
 
   (reduce-by-key-windowed
     [kstream reducer-fn windows]
-<<<<<<< HEAD
-    [kstream reducer-fn windows topic-spec]
-=======
     [kstream reducer-fn windows topic-config]
->>>>>>> bdac0d3c
     "Combine values of this stream by key into a new instance of ever-updating
     KTable.")
 
@@ -266,11 +200,7 @@
   KStream, or can be re-partitioned and aggregated into a new KTable."
   (group-by
     [ktable key-value-mapper-fn]
-<<<<<<< HEAD
-    [ktable key-value-mapper-fn topic-spec]
-=======
     [ktable key-value-mapper-fn topic-config]
->>>>>>> bdac0d3c
     "Group the records of this KTable using the provided KeyValueMapper.")
 
   (join
@@ -301,11 +231,7 @@
   aggregation is applied to the new partitions resulting in a new KTable."
   (aggregate
     [kgroupedtable initializer-fn adder-fn subtractor-fn
-<<<<<<< HEAD
-     topic-spec]
-=======
      topic-config]
->>>>>>> bdac0d3c
     "Aggregate updating values of this stream by the selected key into a new
     instance of KTable.")
 
@@ -315,11 +241,7 @@
     instance of KTable.")
 
   (reduce
-<<<<<<< HEAD
-    [kgroupedtable adder-fn subtractor-fn topic-spec]
-=======
     [kgroupedtable adder-fn subtractor-fn topic-config]
->>>>>>> bdac0d3c
     "Combine updating values of this stream by the selected key into a new
     instance of KTable.")
 
@@ -351,15 +273,9 @@
               (into-array String [name]))))
 
   (kstreams
-<<<<<<< HEAD
-    [_ topic-specs]
-    (clj-kstream
-     (let [topic-names (map :topic.metadata/name topic-specs)]
-=======
     [_ topic-configs]
     (clj-kstream
      (let [topic-names (map :topic.metadata/name topic-configs)]
->>>>>>> bdac0d3c
        (.stream topology-builder
                 (into-array String topic-names)))))
 
@@ -476,15 +392,9 @@
   (branch
     [_ predicate-fns]
     (into []
-<<<<<<< HEAD
-          #(clojure.core/map clj-kstream %)
-          (.branch kstream
-                   (into-array Predicate (clojure.core/map predicate predicate-fns)))))
-=======
           (clojure.core/map clj-kstream)
           (->> (into-array Predicate (clojure.core/map predicate predicate-fns))
                (.branch kstream))))
->>>>>>> bdac0d3c
 
   (count-by-key
     [_ {:keys [topic.metadata/name kafka.serdes/key-serde]}]
@@ -757,11 +667,7 @@
      (count kgroupedtable)))
 
   (reduce
-<<<<<<< HEAD
-    [kgroupedtable adder-fn subtractor-fn {:keys [topic.metadata/name]}]
-=======
     [_ adder-fn subtractor-fn {:keys [topic.metadata/name]}]
->>>>>>> bdac0d3c
     (clj-ktable
      (.reduce kgroupedtable
               (reducer adder-fn)
